import FDBDatabase from "./FDBDatabase.js";
import FDBObjectStore from "./FDBObjectStore.js";
import FDBRequest from "./FDBRequest.js";
import {
    AbortError,
    InvalidStateError,
    NotFoundError,
    TransactionInactiveError,
<<<<<<< HEAD
} from "./lib/errors.js";
import FakeDOMStringList from "./lib/FakeDOMStringList.js";
import FakeEvent from "./lib/FakeEvent.js";
import FakeEventTarget from "./lib/FakeEventTarget.js";
=======
} from "./lib/errors";
import fakeDOMStringList from "./lib/fakeDOMStringList";
import FakeEvent from "./lib/FakeEvent";
import FakeEventTarget from "./lib/FakeEventTarget";
import { queueTask } from "./lib/scheduling";
>>>>>>> ebe5cdbe
import {
    EventCallback,
    RequestObj,
    RollbackLog,
    TransactionMode,
} from "./lib/types.js";

// http://www.w3.org/TR/2015/REC-IndexedDB-20150108/#transaction
class FDBTransaction extends FakeEventTarget {
    public _state: "active" | "inactive" | "committing" | "finished" = "active";
    public _started = false;
    public _rollbackLog: RollbackLog = [];
    public _objectStoresCache: Map<string, FDBObjectStore> = new Map();

    public objectStoreNames: FakeDOMStringList;
    public mode: TransactionMode;
    public db: FDBDatabase;
    public error: Error | null = null;
    public onabort: EventCallback | null = null;
    public oncomplete: EventCallback | null = null;
    public onerror: EventCallback | null = null;

    public _scope: Set<string>;
    private _requests: {
        operation: () => void;
        request: FDBRequest;
    }[] = [];

    constructor(storeNames: string[], mode: TransactionMode, db: FDBDatabase) {
        super();

        this._scope = new Set(storeNames);
        this.mode = mode;
        this.db = db;
        this.objectStoreNames = new FakeDOMStringList(
            ...Array.from(this._scope).sort(),
        );
    }

    // http://www.w3.org/TR/2015/REC-IndexedDB-20150108/#dfn-steps-for-aborting-a-transaction
    public _abort(errName: string | null) {
        for (const f of this._rollbackLog.reverse()) {
            f();
        }

        if (errName !== null) {
            const e = new Error();
            e.name = errName;
            this.error = e;
        }

        // Should this directly remove from _requests?
        for (const { request } of this._requests) {
            if (request.readyState !== "done") {
                request.readyState = "done"; // This will cancel execution of this request's operation
                if (request.source) {
                    request.result = undefined;
                    request.error = new AbortError();

                    const event = new FakeEvent("error", {
                        bubbles: true,
                        cancelable: true,
                    });
                    event.eventPath = [this.db, this];
                    request.dispatchEvent(event);
                }
            }
        }

        queueTask(() => {
            const event = new FakeEvent("abort", {
                bubbles: true,
                cancelable: false,
            });
            event.eventPath = [this.db];
            this.dispatchEvent(event);
        });

        this._state = "finished";
    }

    public abort() {
        if (this._state === "committing" || this._state === "finished") {
            throw new InvalidStateError();
        }
        this._state = "active";

        this._abort(null);
    }

    // http://w3c.github.io/IndexedDB/#dom-idbtransaction-objectstore
    public objectStore(name: string) {
        if (this._state !== "active") {
            throw new InvalidStateError();
        }

        const objectStore = this._objectStoresCache.get(name);
        if (objectStore !== undefined) {
            return objectStore;
        }

        const rawObjectStore = this.db._rawDatabase.rawObjectStores.get(name);
        if (!this._scope.has(name) || rawObjectStore === undefined) {
            throw new NotFoundError();
        }

        const objectStore2 = new FDBObjectStore(this, rawObjectStore);
        this._objectStoresCache.set(name, objectStore2);

        return objectStore2;
    }

    // http://www.w3.org/TR/2015/REC-IndexedDB-20150108/#dfn-steps-for-asynchronously-executing-a-request
    public _execRequestAsync(obj: RequestObj) {
        const source = obj.source;
        const operation = obj.operation;
        let request = obj.hasOwnProperty("request") ? obj.request : null;

        if (this._state !== "active") {
            throw new TransactionInactiveError();
        }

        // Request should only be passed for cursors
        if (!request) {
            if (!source) {
                // Special requests like indexes that just need to run some code
                request = new FDBRequest();
            } else {
                request = new FDBRequest();
                request.source = source;
                request.transaction = (source as any).transaction;
            }
        }

        this._requests.push({
            operation,
            request,
        });

        return request;
    }

    public _start() {
        this._started = true;

        // Remove from request queue - cursor ones will be added back if necessary by cursor.continue and such
        let operation;
        let request;
        while (this._requests.length > 0) {
            const r = this._requests.shift();

            // This should only be false if transaction was aborted
            if (r && r.request.readyState !== "done") {
                request = r.request;
                operation = r.operation;
                break;
            }
        }

        if (request && operation) {
            if (!request.source) {
                // Special requests like indexes that just need to run some code, with error handling already built into
                // operation
                operation();
            } else {
                let defaultAction;
                let event;
                try {
                    const result = operation();
                    request.readyState = "done";
                    request.result = result;
                    request.error = undefined;

                    // http://www.w3.org/TR/2015/REC-IndexedDB-20150108/#dfn-fire-a-success-event
                    if (this._state === "inactive") {
                        this._state = "active";
                    }
                    event = new FakeEvent("success", {
                        bubbles: false,
                        cancelable: false,
                    });
                } catch (err) {
                    request.readyState = "done";
                    request.result = undefined;
                    request.error = err;

                    // http://www.w3.org/TR/2015/REC-IndexedDB-20150108/#dfn-fire-an-error-event
                    if (this._state === "inactive") {
                        this._state = "active";
                    }
                    event = new FakeEvent("error", {
                        bubbles: true,
                        cancelable: true,
                    });

                    defaultAction = this._abort.bind(this, err.name);
                }

                try {
                    event.eventPath = [this.db, this];
                    request.dispatchEvent(event);
                } catch (err) {
                    if (this._state !== "committing") {
                        this._abort("AbortError");
                    }
                    throw err;
                }

                // Default action of event
                if (!event.canceled) {
                    if (defaultAction) {
                        defaultAction();
                    }
                }
            }

            // Give it another chance for new handlers to be set before finishing
            queueTask(this._start.bind(this));
            return;
        }

        // Check if transaction complete event needs to be fired
        if (this._state !== "finished") {
            this._state = "finished";

            if (!this.error) {
                const event = new FakeEvent("complete");
                this.dispatchEvent(event);
            }
        }
    }

    public commit() {
        if (this._state !== "active") {
            throw new InvalidStateError();
        }

        this._state = "committing";
    }

    public toString() {
        return "[object IDBRequest]";
    }
}

export default FDBTransaction;<|MERGE_RESOLUTION|>--- conflicted
+++ resolved
@@ -6,18 +6,11 @@
     InvalidStateError,
     NotFoundError,
     TransactionInactiveError,
-<<<<<<< HEAD
 } from "./lib/errors.js";
 import FakeDOMStringList from "./lib/FakeDOMStringList.js";
 import FakeEvent from "./lib/FakeEvent.js";
 import FakeEventTarget from "./lib/FakeEventTarget.js";
-=======
-} from "./lib/errors";
-import fakeDOMStringList from "./lib/fakeDOMStringList";
-import FakeEvent from "./lib/FakeEvent";
-import FakeEventTarget from "./lib/FakeEventTarget";
-import { queueTask } from "./lib/scheduling";
->>>>>>> ebe5cdbe
+import { queueTask } from "./lib/scheduling.js";
 import {
     EventCallback,
     RequestObj,
@@ -241,6 +234,7 @@
 
         // Check if transaction complete event needs to be fired
         if (this._state !== "finished") {
+            // Either aborted or committed already
             this._state = "finished";
 
             if (!this.error) {
